--- conflicted
+++ resolved
@@ -28,10 +28,6 @@
     verbosity: int
     quietosity: int
 
-<<<<<<< HEAD
-
-=======
->>>>>>> b97670e9
 def parse(argv: list[str]) -> Args:
     parser = build_argparser()
 
