[project]
name = "files2md"
version = "1.0.2"
description = "Create markdown from a collection of files."
authors = [{ name = "Mike Clark", email = "mike.clark.8192@gmail.com" }]
<<<<<<< HEAD
dependencies = ["pathspec>=0.12.1"]
=======
dependencies = [
    "charset-normalizer>=3.4.3",
    "pathspec>=0.12.1",
]
>>>>>>> b97670e9
requires-python = ">=3.12"
readme = "README.md"
license = { text = "MIT" }

[build-system]
requires = ["setuptools", "wheel"]
build-backend = "setuptools.build_meta"

[project.scripts]
files2md = "files2md.cli.__main__:main"

[tool.pyright]
exclude = ["build/**", ".venv/**"]

[dependency-groups]
<<<<<<< HEAD
dev = ["autoflake>=2.3.1", "debugpy>=1.8.17", "pytest>=8.4.2"]
=======
dev = [
    "autoflake>=2.3.1",
    "isort>=6.0.1",
]
>>>>>>> b97670e9
<|MERGE_RESOLUTION|>--- conflicted
+++ resolved
@@ -3,14 +3,10 @@
 version = "1.0.2"
 description = "Create markdown from a collection of files."
 authors = [{ name = "Mike Clark", email = "mike.clark.8192@gmail.com" }]
-<<<<<<< HEAD
-dependencies = ["pathspec>=0.12.1"]
-=======
 dependencies = [
     "charset-normalizer>=3.4.3",
-    "pathspec>=0.12.1",
+    "pathspec>=0.12.1"
 ]
->>>>>>> b97670e9
 requires-python = ">=3.12"
 readme = "README.md"
 license = { text = "MIT" }
@@ -26,11 +22,4 @@
 exclude = ["build/**", ".venv/**"]
 
 [dependency-groups]
-<<<<<<< HEAD
-dev = ["autoflake>=2.3.1", "debugpy>=1.8.17", "pytest>=8.4.2"]
-=======
-dev = [
-    "autoflake>=2.3.1",
-    "isort>=6.0.1",
-]
->>>>>>> b97670e9
+dev = ["autoflake>=2.3.1", "debugpy>=1.8.17", "pytest>=8.4.2"]